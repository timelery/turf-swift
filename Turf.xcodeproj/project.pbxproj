// !$*UTF8*$!
{
	archiveVersion = 1;
	classes = {
	};
	objectVersion = 48;
	objects = {

/* Begin PBXBuildFile section */
		11E726FA26247D3900C1890B /* LocationCoordinate2DTests.swift in Sources */ = {isa = PBXBuildFile; fileRef = 11E726F926247D3900C1890B /* LocationCoordinate2DTests.swift */; };
		11E7270C2624840900C1890B /* RadianCoordinate2DTests.swift in Sources */ = {isa = PBXBuildFile; fileRef = 11E7270B2624840900C1890B /* RadianCoordinate2DTests.swift */; };
		2B5FABFD24066EB7008A285F /* geometry-collection.geojson in Resources */ = {isa = PBXBuildFile; fileRef = 2B5FABFB24066EA5008A285F /* geometry-collection.geojson */; };
		2B5FAC0124067051008A285F /* GeometryCollectionTests.swift in Sources */ = {isa = PBXBuildFile; fileRef = 2B5FAC0024067051008A285F /* GeometryCollectionTests.swift */; };
		2B5FAC0A2406B8B7008A285F /* Feature.swift in Sources */ = {isa = PBXBuildFile; fileRef = 2B5FAC092406B8B7008A285F /* Feature.swift */; };
		2B5FAC122406BADF008A285F /* GeoJSONTests.swift in Sources */ = {isa = PBXBuildFile; fileRef = 3573EA6C215A393F009899D7 /* GeoJSONTests.swift */; };
		2B64F7AC2407ECD300C2559B /* LineString.swift in Sources */ = {isa = PBXBuildFile; fileRef = 35B56E7D20DAF4E700C4923D /* LineString.swift */; };
		2B74CD782485372800EE6693 /* Point.swift in Sources */ = {isa = PBXBuildFile; fileRef = 2B74CD772485372800EE6693 /* Point.swift */; };
		2B74CD7D2485375C00EE6693 /* MultiPoint.swift in Sources */ = {isa = PBXBuildFile; fileRef = 2B74CD7C2485375C00EE6693 /* MultiPoint.swift */; };
		2B74CD822485377900EE6693 /* MultiLineString.swift in Sources */ = {isa = PBXBuildFile; fileRef = 2B74CD812485377900EE6693 /* MultiLineString.swift */; };
		2B74CD872485388C00EE6693 /* MultiPolygon.swift in Sources */ = {isa = PBXBuildFile; fileRef = 2B74CD862485388C00EE6693 /* MultiPolygon.swift */; };
		2B74CD8C248538A600EE6693 /* GeometryCollection.swift in Sources */ = {isa = PBXBuildFile; fileRef = 2B74CD8B248538A600EE6693 /* GeometryCollection.swift */; };
		3502F791201F507500399EFE /* GeoJSON.swift in Sources */ = {isa = PBXBuildFile; fileRef = 3502F790201F507500399EFE /* GeoJSON.swift */; };
		3502F796201F53FC00399EFE /* Codable.swift in Sources */ = {isa = PBXBuildFile; fileRef = 3502F795201F53FC00399EFE /* Codable.swift */; };
		3502F7A3201F568000399EFE /* point.geojson in Resources */ = {isa = PBXBuildFile; fileRef = 3502F7A2201F568000399EFE /* point.geojson */; };
		3502F7A7201F616E00399EFE /* simple-line.geojson in Resources */ = {isa = PBXBuildFile; fileRef = 3502F7A6201F616E00399EFE /* simple-line.geojson */; };
		35166856202E6CEE0032A97E /* multipoint.geojson in Resources */ = {isa = PBXBuildFile; fileRef = 35166855202E6CEE0032A97E /* multipoint.geojson */; };
		3516685A202EFE690032A97E /* multiline.geojson in Resources */ = {isa = PBXBuildFile; fileRef = 35166859202EFE680032A97E /* multiline.geojson */; };
		3516685E202EFF130032A97E /* multipolygon.geojson in Resources */ = {isa = PBXBuildFile; fileRef = 3516685D202EFF130032A97E /* multipolygon.geojson */; };
		3534C3B8200C419100F93581 /* dc-line.geojson in Resources */ = {isa = PBXBuildFile; fileRef = 3547ECFB200C3C82009DA062 /* dc-line.geojson */; };
		3534C3B9200C419100F93581 /* polygon.geojson in Resources */ = {isa = PBXBuildFile; fileRef = 3547ECFC200C3C82009DA062 /* polygon.geojson */; };
		3547ECF4200C3C78009DA062 /* Turf.h in Headers */ = {isa = PBXBuildFile; fileRef = 3547ECEF200C3C78009DA062 /* Turf.h */; settings = {ATTRIBUTES = (Public, ); }; };
		3547ECF5200C3C78009DA062 /* CoreLocation.swift in Sources */ = {isa = PBXBuildFile; fileRef = 3547ECF0200C3C78009DA062 /* CoreLocation.swift */; };
		3547ECF6200C3C78009DA062 /* Turf.swift in Sources */ = {isa = PBXBuildFile; fileRef = 3547ECF1200C3C78009DA062 /* Turf.swift */; };
		3547ED0E200C3E00009DA062 /* TurfTests.swift in Sources */ = {isa = PBXBuildFile; fileRef = 3547ECF9200C3C82009DA062 /* TurfTests.swift */; };
		3547ED10200C3E0B009DA062 /* Fixture.swift in Sources */ = {isa = PBXBuildFile; fileRef = 3547ECFD200C3C82009DA062 /* Fixture.swift */; };
		35650AFA1F150DC500B5C158 /* Turf.framework in Frameworks */ = {isa = PBXBuildFile; fileRef = 35650AF01F150DC500B5C158 /* Turf.framework */; };
		357495BE208E3432007D7477 /* featurecollection.geojson in Resources */ = {isa = PBXBuildFile; fileRef = 357495BD208E3432007D7477 /* featurecollection.geojson */; };
		35B56E6A20DAF3C500C4923D /* RadianCoordinate2D.swift in Sources */ = {isa = PBXBuildFile; fileRef = 35B56E6920DAF3C500C4923D /* RadianCoordinate2D.swift */; };
		35B56E6F20DAF41F00C4923D /* Ring.swift in Sources */ = {isa = PBXBuildFile; fileRef = 35B56E6E20DAF41F00C4923D /* Ring.swift */; };
		35B56E7420DAF47D00C4923D /* Polygon.swift in Sources */ = {isa = PBXBuildFile; fileRef = 35B56E7320DAF47D00C4923D /* Polygon.swift */; };
		35B56E9220DAF66A00C4923D /* FeatureCollection.swift in Sources */ = {isa = PBXBuildFile; fileRef = 35B56E9120DAF66A00C4923D /* FeatureCollection.swift */; };
		35B56E9720DAF82F00C4923D /* PointTests.swift in Sources */ = {isa = PBXBuildFile; fileRef = 35B56E9620DAF82F00C4923D /* PointTests.swift */; };
		35B56E9B20DAF86000C4923D /* LineStringTests.swift in Sources */ = {isa = PBXBuildFile; fileRef = 35B56E9A20DAF86000C4923D /* LineStringTests.swift */; };
		35B56E9F20DAF88C00C4923D /* PolygonTests.swift in Sources */ = {isa = PBXBuildFile; fileRef = 35B56E9E20DAF88C00C4923D /* PolygonTests.swift */; };
		35B56EA320DAF89F00C4923D /* MultiPointTests.swift in Sources */ = {isa = PBXBuildFile; fileRef = 35B56EA220DAF89F00C4923D /* MultiPointTests.swift */; };
		35B56EA720DAF8BB00C4923D /* MultiLineStringTests.swift in Sources */ = {isa = PBXBuildFile; fileRef = 35B56EA620DAF8BB00C4923D /* MultiLineStringTests.swift */; };
		35B56EAB20DAF8CB00C4923D /* MultiPolygonTests.swift in Sources */ = {isa = PBXBuildFile; fileRef = 35B56EAA20DAF8CB00C4923D /* MultiPolygonTests.swift */; };
		35B56EAF20DAF8DE00C4923D /* FeatureCollectionTests.swift in Sources */ = {isa = PBXBuildFile; fileRef = 35B56EAE20DAF8DE00C4923D /* FeatureCollectionTests.swift */; };
		35ECAF2F20974A1800DC3BC3 /* Geometry.swift in Sources */ = {isa = PBXBuildFile; fileRef = 35ECAF2E20974A1800DC3BC3 /* Geometry.swift */; };
		35ECAF362099EC0700DC3BC3 /* FeatureIdentifier.swift in Sources */ = {isa = PBXBuildFile; fileRef = 35ECAF352099EC0700DC3BC3 /* FeatureIdentifier.swift */; };
		3A40B38226E48262004457C4 /* Simplifier.swift in Sources */ = {isa = PBXBuildFile; fileRef = 3A40B38126E48262004457C4 /* Simplifier.swift */; };
		7AA969AC21B98F8F009C57FE /* Spline.swift in Sources */ = {isa = PBXBuildFile; fileRef = 7AA969AB21B98F8F009C57FE /* Spline.swift */; };
		C46809D721241B5100BAD5E1 /* featurecollection-no-properties.geojson in Resources */ = {isa = PBXBuildFile; fileRef = C46809D52124199500BAD5E1 /* featurecollection-no-properties.geojson */; };
		CE2EB998214C246A00915A30 /* BoundingBox.swift in Sources */ = {isa = PBXBuildFile; fileRef = CE2EB997214C246A00915A30 /* BoundingBox.swift */; };
		CE7F8164215182FF00A9D221 /* BoundingBoxTests.swift in Sources */ = {isa = PBXBuildFile; fileRef = CE7F8163215182FF00A9D221 /* BoundingBoxTests.swift */; };
		DA972D7A26FEB9DC009F5615 /* simplify in Resources */ = {isa = PBXBuildFile; fileRef = DA972D7926FEB9DC009F5615 /* simplify */; };
		DA972D932702763B009F5615 /* JSON.swift in Sources */ = {isa = PBXBuildFile; fileRef = DA972D922702763B009F5615 /* JSON.swift */; };
		DA972DA6270289C5009F5615 /* JSONTests.swift in Sources */ = {isa = PBXBuildFile; fileRef = DA972DA5270289C5009F5615 /* JSONTests.swift */; };
/* End PBXBuildFile section */

/* Begin PBXContainerItemProxy section */
		35650AFB1F150DC500B5C158 /* PBXContainerItemProxy */ = {
			isa = PBXContainerItemProxy;
			containerPortal = 35650AE71F150DC500B5C158 /* Project object */;
			proxyType = 1;
			remoteGlobalIDString = 35650AEF1F150DC500B5C158;
			remoteInfo = Turf;
		};
/* End PBXContainerItemProxy section */

/* Begin PBXFileReference section */
		11E726F926247D3900C1890B /* LocationCoordinate2DTests.swift */ = {isa = PBXFileReference; lastKnownFileType = sourcecode.swift; path = LocationCoordinate2DTests.swift; sourceTree = "<group>"; };
		11E7270B2624840900C1890B /* RadianCoordinate2DTests.swift */ = {isa = PBXFileReference; lastKnownFileType = sourcecode.swift; path = RadianCoordinate2DTests.swift; sourceTree = "<group>"; };
		2B5FABFB24066EA5008A285F /* geometry-collection.geojson */ = {isa = PBXFileReference; lastKnownFileType = text; path = "geometry-collection.geojson"; sourceTree = "<group>"; };
		2B5FAC0024067051008A285F /* GeometryCollectionTests.swift */ = {isa = PBXFileReference; lastKnownFileType = sourcecode.swift; path = GeometryCollectionTests.swift; sourceTree = "<group>"; };
		2B5FAC092406B8B7008A285F /* Feature.swift */ = {isa = PBXFileReference; lastKnownFileType = sourcecode.swift; path = Feature.swift; sourceTree = "<group>"; };
		2B74CD772485372800EE6693 /* Point.swift */ = {isa = PBXFileReference; lastKnownFileType = sourcecode.swift; path = Point.swift; sourceTree = "<group>"; };
		2B74CD7C2485375C00EE6693 /* MultiPoint.swift */ = {isa = PBXFileReference; lastKnownFileType = sourcecode.swift; path = MultiPoint.swift; sourceTree = "<group>"; };
		2B74CD812485377900EE6693 /* MultiLineString.swift */ = {isa = PBXFileReference; lastKnownFileType = sourcecode.swift; path = MultiLineString.swift; sourceTree = "<group>"; };
		2B74CD862485388C00EE6693 /* MultiPolygon.swift */ = {isa = PBXFileReference; lastKnownFileType = sourcecode.swift; path = MultiPolygon.swift; sourceTree = "<group>"; };
		2B74CD8B248538A600EE6693 /* GeometryCollection.swift */ = {isa = PBXFileReference; lastKnownFileType = sourcecode.swift; path = GeometryCollection.swift; sourceTree = "<group>"; };
		3502F790201F507500399EFE /* GeoJSON.swift */ = {isa = PBXFileReference; lastKnownFileType = sourcecode.swift; path = GeoJSON.swift; sourceTree = "<group>"; };
		3502F795201F53FC00399EFE /* Codable.swift */ = {isa = PBXFileReference; lastKnownFileType = sourcecode.swift; path = Codable.swift; sourceTree = "<group>"; };
		3502F7A2201F568000399EFE /* point.geojson */ = {isa = PBXFileReference; fileEncoding = 4; lastKnownFileType = text; path = point.geojson; sourceTree = "<group>"; };
		3502F7A6201F616E00399EFE /* simple-line.geojson */ = {isa = PBXFileReference; fileEncoding = 4; lastKnownFileType = text; path = "simple-line.geojson"; sourceTree = "<group>"; };
		35166855202E6CEE0032A97E /* multipoint.geojson */ = {isa = PBXFileReference; fileEncoding = 4; lastKnownFileType = text; path = multipoint.geojson; sourceTree = "<group>"; };
		35166859202EFE680032A97E /* multiline.geojson */ = {isa = PBXFileReference; fileEncoding = 4; lastKnownFileType = text; path = multiline.geojson; sourceTree = "<group>"; };
		3516685D202EFF130032A97E /* multipolygon.geojson */ = {isa = PBXFileReference; fileEncoding = 4; lastKnownFileType = text; path = multipolygon.geojson; sourceTree = "<group>"; };
		3547ECEF200C3C78009DA062 /* Turf.h */ = {isa = PBXFileReference; fileEncoding = 4; lastKnownFileType = sourcecode.c.h; path = Turf.h; sourceTree = "<group>"; };
		3547ECF0200C3C78009DA062 /* CoreLocation.swift */ = {isa = PBXFileReference; fileEncoding = 4; lastKnownFileType = sourcecode.swift; path = CoreLocation.swift; sourceTree = "<group>"; };
		3547ECF1200C3C78009DA062 /* Turf.swift */ = {isa = PBXFileReference; fileEncoding = 4; lastKnownFileType = sourcecode.swift; path = Turf.swift; sourceTree = "<group>"; };
		3547ECF2200C3C78009DA062 /* Info.plist */ = {isa = PBXFileReference; fileEncoding = 4; lastKnownFileType = text.plist.xml; path = Info.plist; sourceTree = "<group>"; };
		3547ECF9200C3C82009DA062 /* TurfTests.swift */ = {isa = PBXFileReference; fileEncoding = 4; lastKnownFileType = sourcecode.swift; path = TurfTests.swift; sourceTree = "<group>"; };
		3547ECFB200C3C82009DA062 /* dc-line.geojson */ = {isa = PBXFileReference; fileEncoding = 4; lastKnownFileType = text; path = "dc-line.geojson"; sourceTree = "<group>"; };
		3547ECFC200C3C82009DA062 /* polygon.geojson */ = {isa = PBXFileReference; fileEncoding = 4; lastKnownFileType = text; path = polygon.geojson; sourceTree = "<group>"; };
		3547ECFD200C3C82009DA062 /* Fixture.swift */ = {isa = PBXFileReference; fileEncoding = 4; lastKnownFileType = sourcecode.swift; path = Fixture.swift; sourceTree = "<group>"; };
		3547ECFE200C3C82009DA062 /* Info.plist */ = {isa = PBXFileReference; fileEncoding = 4; lastKnownFileType = text.plist.xml; path = Info.plist; sourceTree = "<group>"; };
		3547ED09200C3C8A009DA062 /* LinuxMain.swift */ = {isa = PBXFileReference; fileEncoding = 4; lastKnownFileType = sourcecode.swift; path = LinuxMain.swift; sourceTree = "<group>"; };
		35650AF01F150DC500B5C158 /* Turf.framework */ = {isa = PBXFileReference; explicitFileType = wrapper.framework; includeInIndex = 0; path = Turf.framework; sourceTree = BUILT_PRODUCTS_DIR; };
		35650AF91F150DC500B5C158 /* TurfTests.xctest */ = {isa = PBXFileReference; explicitFileType = wrapper.cfbundle; includeInIndex = 0; path = TurfTests.xctest; sourceTree = BUILT_PRODUCTS_DIR; };
		3573EA6C215A393F009899D7 /* GeoJSONTests.swift */ = {isa = PBXFileReference; lastKnownFileType = sourcecode.swift; path = GeoJSONTests.swift; sourceTree = "<group>"; };
		357495BD208E3432007D7477 /* featurecollection.geojson */ = {isa = PBXFileReference; lastKnownFileType = text; path = featurecollection.geojson; sourceTree = "<group>"; };
		35B56E6920DAF3C500C4923D /* RadianCoordinate2D.swift */ = {isa = PBXFileReference; lastKnownFileType = sourcecode.swift; path = RadianCoordinate2D.swift; sourceTree = "<group>"; };
		35B56E6E20DAF41F00C4923D /* Ring.swift */ = {isa = PBXFileReference; lastKnownFileType = sourcecode.swift; path = Ring.swift; sourceTree = "<group>"; };
		35B56E7320DAF47D00C4923D /* Polygon.swift */ = {isa = PBXFileReference; lastKnownFileType = sourcecode.swift; path = Polygon.swift; sourceTree = "<group>"; };
		35B56E7D20DAF4E700C4923D /* LineString.swift */ = {isa = PBXFileReference; lastKnownFileType = sourcecode.swift; path = LineString.swift; sourceTree = "<group>"; };
		35B56E9120DAF66A00C4923D /* FeatureCollection.swift */ = {isa = PBXFileReference; lastKnownFileType = sourcecode.swift; path = FeatureCollection.swift; sourceTree = "<group>"; };
		35B56E9620DAF82F00C4923D /* PointTests.swift */ = {isa = PBXFileReference; lastKnownFileType = sourcecode.swift; path = PointTests.swift; sourceTree = "<group>"; };
		35B56E9A20DAF86000C4923D /* LineStringTests.swift */ = {isa = PBXFileReference; lastKnownFileType = sourcecode.swift; path = LineStringTests.swift; sourceTree = "<group>"; };
		35B56E9E20DAF88C00C4923D /* PolygonTests.swift */ = {isa = PBXFileReference; lastKnownFileType = sourcecode.swift; path = PolygonTests.swift; sourceTree = "<group>"; };
		35B56EA220DAF89F00C4923D /* MultiPointTests.swift */ = {isa = PBXFileReference; lastKnownFileType = sourcecode.swift; path = MultiPointTests.swift; sourceTree = "<group>"; };
		35B56EA620DAF8BB00C4923D /* MultiLineStringTests.swift */ = {isa = PBXFileReference; lastKnownFileType = sourcecode.swift; path = MultiLineStringTests.swift; sourceTree = "<group>"; };
		35B56EAA20DAF8CB00C4923D /* MultiPolygonTests.swift */ = {isa = PBXFileReference; lastKnownFileType = sourcecode.swift; path = MultiPolygonTests.swift; sourceTree = "<group>"; };
		35B56EAE20DAF8DE00C4923D /* FeatureCollectionTests.swift */ = {isa = PBXFileReference; lastKnownFileType = sourcecode.swift; path = FeatureCollectionTests.swift; sourceTree = "<group>"; };
		35ECAF2E20974A1800DC3BC3 /* Geometry.swift */ = {isa = PBXFileReference; lastKnownFileType = sourcecode.swift; path = Geometry.swift; sourceTree = "<group>"; };
		35ECAF352099EC0700DC3BC3 /* FeatureIdentifier.swift */ = {isa = PBXFileReference; lastKnownFileType = sourcecode.swift; path = FeatureIdentifier.swift; sourceTree = "<group>"; };
		3A40B38126E48262004457C4 /* Simplifier.swift */ = {isa = PBXFileReference; fileEncoding = 4; lastKnownFileType = sourcecode.swift; path = Simplifier.swift; sourceTree = "<group>"; };
		7AA969AB21B98F8F009C57FE /* Spline.swift */ = {isa = PBXFileReference; lastKnownFileType = sourcecode.swift; path = Spline.swift; sourceTree = "<group>"; };
		C46809D52124199500BAD5E1 /* featurecollection-no-properties.geojson */ = {isa = PBXFileReference; lastKnownFileType = text; path = "featurecollection-no-properties.geojson"; sourceTree = "<group>"; };
		CE2EB997214C246A00915A30 /* BoundingBox.swift */ = {isa = PBXFileReference; lastKnownFileType = sourcecode.swift; path = BoundingBox.swift; sourceTree = "<group>"; };
		CE7F8163215182FF00A9D221 /* BoundingBoxTests.swift */ = {isa = PBXFileReference; lastKnownFileType = sourcecode.swift; path = BoundingBoxTests.swift; sourceTree = "<group>"; };
		DA972D7926FEB9DC009F5615 /* simplify */ = {isa = PBXFileReference; lastKnownFileType = folder; path = simplify; sourceTree = "<group>"; };
		DA972D922702763B009F5615 /* JSON.swift */ = {isa = PBXFileReference; lastKnownFileType = sourcecode.swift; path = JSON.swift; sourceTree = "<group>"; };
		DA972DA5270289C5009F5615 /* JSONTests.swift */ = {isa = PBXFileReference; lastKnownFileType = sourcecode.swift; path = JSONTests.swift; sourceTree = "<group>"; };
/* End PBXFileReference section */

/* Begin PBXFrameworksBuildPhase section */
		35650AEC1F150DC500B5C158 /* Frameworks */ = {
			isa = PBXFrameworksBuildPhase;
			buildActionMask = 2147483647;
			files = (
			);
			runOnlyForDeploymentPostprocessing = 0;
		};
		35650AF61F150DC500B5C158 /* Frameworks */ = {
			isa = PBXFrameworksBuildPhase;
			buildActionMask = 2147483647;
			files = (
				35650AFA1F150DC500B5C158 /* Turf.framework in Frameworks */,
			);
			runOnlyForDeploymentPostprocessing = 0;
		};
/* End PBXFrameworksBuildPhase section */

/* Begin PBXGroup section */
		2B74CD90248538E500EE6693 /* Geometries */ = {
			isa = PBXGroup;
			children = (
				2B74CD772485372800EE6693 /* Point.swift */,
				35B56E7D20DAF4E700C4923D /* LineString.swift */,
				35B56E7320DAF47D00C4923D /* Polygon.swift */,
				2B74CD7C2485375C00EE6693 /* MultiPoint.swift */,
				2B74CD812485377900EE6693 /* MultiLineString.swift */,
				2B74CD862485388C00EE6693 /* MultiPolygon.swift */,
				2B74CD8B248538A600EE6693 /* GeometryCollection.swift */,
			);
			path = Geometries;
			sourceTree = "<group>";
		};
		3547ECED200C3C78009DA062 /* Turf */ = {
			isa = PBXGroup;
			children = (
				3547ECEF200C3C78009DA062 /* Turf.h */,
				3547ECF2200C3C78009DA062 /* Info.plist */,
				CE2EB997214C246A00915A30 /* BoundingBox.swift */,
				3502F795201F53FC00399EFE /* Codable.swift */,
				3547ECF0200C3C78009DA062 /* CoreLocation.swift */,
				35B56E9120DAF66A00C4923D /* FeatureCollection.swift */,
				2B5FAC092406B8B7008A285F /* Feature.swift */,
				35ECAF352099EC0700DC3BC3 /* FeatureIdentifier.swift */,
				3502F790201F507500399EFE /* GeoJSON.swift */,
				35ECAF2E20974A1800DC3BC3 /* Geometry.swift */,
				2B74CD90248538E500EE6693 /* Geometries */,
				DA972D922702763B009F5615 /* JSON.swift */,
				35B56E6920DAF3C500C4923D /* RadianCoordinate2D.swift */,
				35B56E6E20DAF41F00C4923D /* Ring.swift */,
				3A40B38126E48262004457C4 /* Simplifier.swift */,
				7AA969AB21B98F8F009C57FE /* Spline.swift */,
				3547ECF1200C3C78009DA062 /* Turf.swift */,
			);
			path = Turf;
			sourceTree = "<group>";
		};
		3547ECF8200C3C82009DA062 /* TurfTests */ = {
			isa = PBXGroup;
			children = (
				3547ECFE200C3C82009DA062 /* Info.plist */,
				CE7F8163215182FF00A9D221 /* BoundingBoxTests.swift */,
				35B56EAE20DAF8DE00C4923D /* FeatureCollectionTests.swift */,
				3547ECFD200C3C82009DA062 /* Fixture.swift */,
				3573EA6C215A393F009899D7 /* GeoJSONTests.swift */,
				35B56E9A20DAF86000C4923D /* LineStringTests.swift */,
				35B56EA620DAF8BB00C4923D /* MultiLineStringTests.swift */,
				35B56EA220DAF89F00C4923D /* MultiPointTests.swift */,
				35B56EAA20DAF8CB00C4923D /* MultiPolygonTests.swift */,
				35B56E9620DAF82F00C4923D /* PointTests.swift */,
				35B56E9E20DAF88C00C4923D /* PolygonTests.swift */,
				2B5FAC0024067051008A285F /* GeometryCollectionTests.swift */,
				DA972DA5270289C5009F5615 /* JSONTests.swift */,
				3547ECF9200C3C82009DA062 /* TurfTests.swift */,
				3547ECFA200C3C82009DA062 /* Fixtures */,
				11E726F926247D3900C1890B /* LocationCoordinate2DTests.swift */,
				11E7270B2624840900C1890B /* RadianCoordinate2DTests.swift */,
			);
			path = TurfTests;
			sourceTree = "<group>";
		};
		3547ECFA200C3C82009DA062 /* Fixtures */ = {
			isa = PBXGroup;
			children = (
				DA972D7926FEB9DC009F5615 /* simplify */,
				35166859202EFE680032A97E /* multiline.geojson */,
				3516685D202EFF130032A97E /* multipolygon.geojson */,
				3502F7A6201F616E00399EFE /* simple-line.geojson */,
				3502F7A2201F568000399EFE /* point.geojson */,
				3547ECFB200C3C82009DA062 /* dc-line.geojson */,
				3547ECFC200C3C82009DA062 /* polygon.geojson */,
				35166855202E6CEE0032A97E /* multipoint.geojson */,
				2B5FABFB24066EA5008A285F /* geometry-collection.geojson */,
				357495BD208E3432007D7477 /* featurecollection.geojson */,
				C46809D52124199500BAD5E1 /* featurecollection-no-properties.geojson */,
			);
			path = Fixtures;
			sourceTree = "<group>";
		};
		35650AE61F150DC500B5C158 = {
			isa = PBXGroup;
			children = (
				35650AF21F150DC500B5C158 /* Sources */,
				35650AFD1F150DC500B5C158 /* Tests */,
				35650AF11F150DC500B5C158 /* Products */,
			);
			sourceTree = "<group>";
		};
		35650AF11F150DC500B5C158 /* Products */ = {
			isa = PBXGroup;
			children = (
				35650AF01F150DC500B5C158 /* Turf.framework */,
				35650AF91F150DC500B5C158 /* TurfTests.xctest */,
			);
			name = Products;
			sourceTree = "<group>";
		};
		35650AF21F150DC500B5C158 /* Sources */ = {
			isa = PBXGroup;
			children = (
				3547ECED200C3C78009DA062 /* Turf */,
			);
			path = Sources;
			sourceTree = "<group>";
		};
		35650AFD1F150DC500B5C158 /* Tests */ = {
			isa = PBXGroup;
			children = (
				3547ED09200C3C8A009DA062 /* LinuxMain.swift */,
				3547ECF8200C3C82009DA062 /* TurfTests */,
			);
			path = Tests;
			sourceTree = "<group>";
		};
/* End PBXGroup section */

/* Begin PBXHeadersBuildPhase section */
		35650AED1F150DC500B5C158 /* Headers */ = {
			isa = PBXHeadersBuildPhase;
			buildActionMask = 2147483647;
			files = (
				3547ECF4200C3C78009DA062 /* Turf.h in Headers */,
			);
			runOnlyForDeploymentPostprocessing = 0;
		};
/* End PBXHeadersBuildPhase section */

/* Begin PBXNativeTarget section */
<<<<<<< HEAD
=======
		353E9B061F3E093A007CFA23 /* TurfMac */ = {
			isa = PBXNativeTarget;
			buildConfigurationList = 353E9B181F3E093A007CFA23 /* Build configuration list for PBXNativeTarget "TurfMac" */;
			buildPhases = (
				353E9B041F3E093A007CFA23 /* Headers */,
				353E9B021F3E093A007CFA23 /* Sources */,
				353E9B031F3E093A007CFA23 /* Frameworks */,
				353E9B051F3E093A007CFA23 /* Resources */,
			);
			buildRules = (
			);
			dependencies = (
			);
			name = TurfMac;
			productName = TurfMac;
			productReference = 353E9B071F3E093A007CFA23 /* Turf.framework */;
			productType = "com.apple.product-type.framework";
		};
		353E9B0E1F3E093A007CFA23 /* TurfMacTests */ = {
			isa = PBXNativeTarget;
			buildConfigurationList = 353E9B1B1F3E093A007CFA23 /* Build configuration list for PBXNativeTarget "TurfMacTests" */;
			buildPhases = (
				353E9B0B1F3E093A007CFA23 /* Sources */,
				353E9B0C1F3E093A007CFA23 /* Frameworks */,
				353E9B0D1F3E093A007CFA23 /* Resources */,
			);
			buildRules = (
			);
			dependencies = (
				353E9B121F3E093A007CFA23 /* PBXTargetDependency */,
			);
			name = TurfMacTests;
			productName = TurfMacTests;
			productReference = 353E9B0F1F3E093A007CFA23 /* TurfTests.xctest */;
			productType = "com.apple.product-type.bundle.unit-test";
		};
>>>>>>> 0ba0d3ed
		35650AEF1F150DC500B5C158 /* Turf */ = {
			isa = PBXNativeTarget;
			buildConfigurationList = 35650B041F150DC500B5C158 /* Build configuration list for PBXNativeTarget "Turf" */;
			buildPhases = (
				35650AED1F150DC500B5C158 /* Headers */,
				35650AEB1F150DC500B5C158 /* Sources */,
				35650AEC1F150DC500B5C158 /* Frameworks */,
				35650AEE1F150DC500B5C158 /* Resources */,
			);
			buildRules = (
			);
			dependencies = (
			);
			name = Turf;
			productName = Turf;
			productReference = 35650AF01F150DC500B5C158 /* Turf.framework */;
			productType = "com.apple.product-type.framework";
		};
		35650AF81F150DC500B5C158 /* TurfTests */ = {
			isa = PBXNativeTarget;
			buildConfigurationList = 35650B071F150DC500B5C158 /* Build configuration list for PBXNativeTarget "TurfTests" */;
			buildPhases = (
				35650AF51F150DC500B5C158 /* Sources */,
				35650AF61F150DC500B5C158 /* Frameworks */,
				35650AF71F150DC500B5C158 /* Resources */,
			);
			buildRules = (
			);
			dependencies = (
				35650AFC1F150DC500B5C158 /* PBXTargetDependency */,
			);
			name = TurfTests;
			productName = TurfTests;
			productReference = 35650AF91F150DC500B5C158 /* TurfTests.xctest */;
			productType = "com.apple.product-type.bundle.unit-test";
		};
<<<<<<< HEAD
=======
		DA39EB6420101F98004D87F7 /* TurfTV */ = {
			isa = PBXNativeTarget;
			buildConfigurationList = DA39EB7A20101F99004D87F7 /* Build configuration list for PBXNativeTarget "TurfTV" */;
			buildPhases = (
				DA39EB6220101F98004D87F7 /* Headers */,
				DA39EB6020101F98004D87F7 /* Sources */,
				DA39EB6120101F98004D87F7 /* Frameworks */,
				DA39EB6320101F98004D87F7 /* Resources */,
			);
			buildRules = (
			);
			dependencies = (
			);
			name = TurfTV;
			productName = TurfWatch;
			productReference = DA39EB6520101F98004D87F7 /* Turf.framework */;
			productType = "com.apple.product-type.framework";
		};
		DA39EB6C20101F99004D87F7 /* TurfTVTests */ = {
			isa = PBXNativeTarget;
			buildConfigurationList = DA39EB7B20101F99004D87F7 /* Build configuration list for PBXNativeTarget "TurfTVTests" */;
			buildPhases = (
				DA39EB6920101F99004D87F7 /* Sources */,
				DA39EB6A20101F99004D87F7 /* Frameworks */,
				DA39EB6B20101F99004D87F7 /* Resources */,
			);
			buildRules = (
			);
			dependencies = (
				DA39EB7020101F99004D87F7 /* PBXTargetDependency */,
			);
			name = TurfTVTests;
			productName = TurfWatchTests;
			productReference = DA39EB6D20101F99004D87F7 /* TurfTests.xctest */;
			productType = "com.apple.product-type.bundle.unit-test";
		};
		DA94249A2010283900CDB4E6 /* TurfWatch */ = {
			isa = PBXNativeTarget;
			buildConfigurationList = DA9424A02010283A00CDB4E6 /* Build configuration list for PBXNativeTarget "TurfWatch" */;
			buildPhases = (
				DA9424982010283900CDB4E6 /* Headers */,
				DA9424962010283900CDB4E6 /* Sources */,
				DA9424972010283900CDB4E6 /* Frameworks */,
				DA9424992010283900CDB4E6 /* Resources */,
			);
			buildRules = (
			);
			dependencies = (
			);
			name = TurfWatch;
			productName = TurfWatch;
			productReference = DA94249B2010283900CDB4E6 /* Turf.framework */;
			productType = "com.apple.product-type.framework";
		};
>>>>>>> 0ba0d3ed
/* End PBXNativeTarget section */

/* Begin PBXProject section */
		35650AE71F150DC500B5C158 /* Project object */ = {
			isa = PBXProject;
			attributes = {
				LastSwiftUpdateCheck = 0920;
				LastUpgradeCheck = 0930;
				ORGANIZATIONNAME = "";
				TargetAttributes = {
					35650AEF1F150DC500B5C158 = {
						CreatedOnToolsVersion = 9.0;
						LastSwiftMigration = 0910;
					};
					35650AF81F150DC500B5C158 = {
						CreatedOnToolsVersion = 9.0;
						LastSwiftMigration = 0910;
					};
				};
			};
			buildConfigurationList = 35650AEA1F150DC500B5C158 /* Build configuration list for PBXProject "Turf" */;
			compatibilityVersion = "Xcode 8.0";
			developmentRegion = en;
			hasScannedForEncodings = 0;
			knownRegions = (
				en,
				Base,
			);
			mainGroup = 35650AE61F150DC500B5C158;
			productRefGroup = 35650AF11F150DC500B5C158 /* Products */;
			projectDirPath = "";
			projectRoot = "";
			targets = (
				35650AEF1F150DC500B5C158 /* Turf */,
				35650AF81F150DC500B5C158 /* TurfTests */,
			);
		};
/* End PBXProject section */

/* Begin PBXResourcesBuildPhase section */
		35650AEE1F150DC500B5C158 /* Resources */ = {
			isa = PBXResourcesBuildPhase;
			buildActionMask = 2147483647;
			files = (
			);
			runOnlyForDeploymentPostprocessing = 0;
		};
		35650AF71F150DC500B5C158 /* Resources */ = {
			isa = PBXResourcesBuildPhase;
			buildActionMask = 2147483647;
			files = (
				C46809D721241B5100BAD5E1 /* featurecollection-no-properties.geojson in Resources */,
				3534C3B9200C419100F93581 /* polygon.geojson in Resources */,
				DA972D7A26FEB9DC009F5615 /* simplify in Resources */,
				3516685A202EFE690032A97E /* multiline.geojson in Resources */,
				3502F7A7201F616E00399EFE /* simple-line.geojson in Resources */,
				35166856202E6CEE0032A97E /* multipoint.geojson in Resources */,
				357495BE208E3432007D7477 /* featurecollection.geojson in Resources */,
				3502F7A3201F568000399EFE /* point.geojson in Resources */,
				2B5FABFD24066EB7008A285F /* geometry-collection.geojson in Resources */,
				3516685E202EFF130032A97E /* multipolygon.geojson in Resources */,
				3534C3B8200C419100F93581 /* dc-line.geojson in Resources */,
			);
			runOnlyForDeploymentPostprocessing = 0;
		};
/* End PBXResourcesBuildPhase section */

/* Begin PBXSourcesBuildPhase section */
		35650AEB1F150DC500B5C158 /* Sources */ = {
			isa = PBXSourcesBuildPhase;
			buildActionMask = 2147483647;
			files = (
				2B74CD7D2485375C00EE6693 /* MultiPoint.swift in Sources */,
				3547ECF6200C3C78009DA062 /* Turf.swift in Sources */,
				2B74CD822485377900EE6693 /* MultiLineString.swift in Sources */,
				35ECAF362099EC0700DC3BC3 /* FeatureIdentifier.swift in Sources */,
				3547ECF5200C3C78009DA062 /* CoreLocation.swift in Sources */,
				2B74CD8C248538A600EE6693 /* GeometryCollection.swift in Sources */,
				35B56E6A20DAF3C500C4923D /* RadianCoordinate2D.swift in Sources */,
				2B5FAC0A2406B8B7008A285F /* Feature.swift in Sources */,
				35B56E9220DAF66A00C4923D /* FeatureCollection.swift in Sources */,
				2B74CD872485388C00EE6693 /* MultiPolygon.swift in Sources */,
				2B64F7AC2407ECD300C2559B /* LineString.swift in Sources */,
				3A40B38226E48262004457C4 /* Simplifier.swift in Sources */,
				35ECAF2F20974A1800DC3BC3 /* Geometry.swift in Sources */,
				35B56E7420DAF47D00C4923D /* Polygon.swift in Sources */,
				7AA969AC21B98F8F009C57FE /* Spline.swift in Sources */,
				DA972D932702763B009F5615 /* JSON.swift in Sources */,
				CE2EB998214C246A00915A30 /* BoundingBox.swift in Sources */,
				2B74CD782485372800EE6693 /* Point.swift in Sources */,
				35B56E6F20DAF41F00C4923D /* Ring.swift in Sources */,
				3502F796201F53FC00399EFE /* Codable.swift in Sources */,
				3502F791201F507500399EFE /* GeoJSON.swift in Sources */,
			);
			runOnlyForDeploymentPostprocessing = 0;
		};
		35650AF51F150DC500B5C158 /* Sources */ = {
			isa = PBXSourcesBuildPhase;
			buildActionMask = 2147483647;
			files = (
				35B56E9F20DAF88C00C4923D /* PolygonTests.swift in Sources */,
				2B5FAC122406BADF008A285F /* GeoJSONTests.swift in Sources */,
				11E7270C2624840900C1890B /* RadianCoordinate2DTests.swift in Sources */,
				11E726FA26247D3900C1890B /* LocationCoordinate2DTests.swift in Sources */,
				DA972DA6270289C5009F5615 /* JSONTests.swift in Sources */,
				35B56EAB20DAF8CB00C4923D /* MultiPolygonTests.swift in Sources */,
				35B56E9720DAF82F00C4923D /* PointTests.swift in Sources */,
				2B5FAC0124067051008A285F /* GeometryCollectionTests.swift in Sources */,
				CE7F8164215182FF00A9D221 /* BoundingBoxTests.swift in Sources */,
				35B56EA720DAF8BB00C4923D /* MultiLineStringTests.swift in Sources */,
				35B56EAF20DAF8DE00C4923D /* FeatureCollectionTests.swift in Sources */,
				3547ED0E200C3E00009DA062 /* TurfTests.swift in Sources */,
				35B56E9B20DAF86000C4923D /* LineStringTests.swift in Sources */,
				3547ED10200C3E0B009DA062 /* Fixture.swift in Sources */,
				35B56EA320DAF89F00C4923D /* MultiPointTests.swift in Sources */,
			);
			runOnlyForDeploymentPostprocessing = 0;
		};
/* End PBXSourcesBuildPhase section */

/* Begin PBXTargetDependency section */
		35650AFC1F150DC500B5C158 /* PBXTargetDependency */ = {
			isa = PBXTargetDependency;
			target = 35650AEF1F150DC500B5C158 /* Turf */;
			targetProxy = 35650AFB1F150DC500B5C158 /* PBXContainerItemProxy */;
		};
/* End PBXTargetDependency section */

/* Begin XCBuildConfiguration section */
		35650B021F150DC500B5C158 /* Debug */ = {
			isa = XCBuildConfiguration;
			buildSettings = {
				ALWAYS_SEARCH_USER_PATHS = NO;
				APPLICATION_EXTENSION_API_ONLY = YES;
				BUILD_LIBRARY_FOR_DISTRIBUTION = YES;
				CLANG_ANALYZER_NONNULL = YES;
				CLANG_ANALYZER_NUMBER_OBJECT_CONVERSION = YES_AGGRESSIVE;
				CLANG_CXX_LANGUAGE_STANDARD = "gnu++14";
				CLANG_CXX_LIBRARY = "libc++";
				CLANG_ENABLE_MODULES = YES;
				CLANG_ENABLE_OBJC_ARC = YES;
				CLANG_WARN_BLOCK_CAPTURE_AUTORELEASING = YES;
				CLANG_WARN_BOOL_CONVERSION = YES;
				CLANG_WARN_COMMA = YES;
				CLANG_WARN_CONSTANT_CONVERSION = YES;
				CLANG_WARN_DEPRECATED_OBJC_IMPLEMENTATIONS = YES;
				CLANG_WARN_DIRECT_OBJC_ISA_USAGE = YES_ERROR;
				CLANG_WARN_DOCUMENTATION_COMMENTS = YES;
				CLANG_WARN_EMPTY_BODY = YES;
				CLANG_WARN_ENUM_CONVERSION = YES;
				CLANG_WARN_INFINITE_RECURSION = YES;
				CLANG_WARN_INT_CONVERSION = YES;
				CLANG_WARN_NON_LITERAL_NULL_CONVERSION = YES;
				CLANG_WARN_OBJC_IMPLICIT_RETAIN_SELF = YES;
				CLANG_WARN_OBJC_LITERAL_CONVERSION = YES;
				CLANG_WARN_OBJC_ROOT_CLASS = YES_ERROR;
				CLANG_WARN_RANGE_LOOP_ANALYSIS = YES;
				CLANG_WARN_STRICT_PROTOTYPES = YES;
				CLANG_WARN_SUSPICIOUS_MOVE = YES;
				CLANG_WARN_UNGUARDED_AVAILABILITY = YES_AGGRESSIVE;
				CLANG_WARN_UNREACHABLE_CODE = YES;
				CLANG_WARN__DUPLICATE_METHOD_MATCH = YES;
				CODE_SIGN_IDENTITY = "iPhone Developer";
				COPY_PHASE_STRIP = NO;
				CURRENT_PROJECT_VERSION = 25;
				DEBUG_INFORMATION_FORMAT = dwarf;
				ENABLE_STRICT_OBJC_MSGSEND = YES;
				ENABLE_TESTABILITY = YES;
				GCC_C_LANGUAGE_STANDARD = gnu11;
				GCC_DYNAMIC_NO_PIC = NO;
				GCC_NO_COMMON_BLOCKS = YES;
				GCC_OPTIMIZATION_LEVEL = 0;
				GCC_PREPROCESSOR_DEFINITIONS = (
					"DEBUG=1",
					"$(inherited)",
				);
				GCC_WARN_64_TO_32_BIT_CONVERSION = YES;
				GCC_WARN_ABOUT_RETURN_TYPE = YES_ERROR;
				GCC_WARN_UNDECLARED_SELECTOR = YES;
				GCC_WARN_UNINITIALIZED_AUTOS = YES_AGGRESSIVE;
				GCC_WARN_UNUSED_FUNCTION = YES;
				GCC_WARN_UNUSED_VARIABLE = YES;
				INFOPLIST_FILE = Sources/Turf/Info.plist;
				IPHONEOS_DEPLOYMENT_TARGET = 10.0;
				MACOSX_DEPLOYMENT_TARGET = 10.12;
				MTL_ENABLE_DEBUG_INFO = YES;
				ONLY_ACTIVE_ARCH = YES;
				SUPPORTED_PLATFORMS = "iphonesimulator iphoneos macosx appletvos appletvsimulator watchsimulator watchos";
				SWIFT_ACTIVE_COMPILATION_CONDITIONS = DEBUG;
				SWIFT_OPTIMIZATION_LEVEL = "-Onone";
				SWIFT_SWIFT3_OBJC_INFERENCE = Off;
				SWIFT_VERSION = 5.0;
				TVOS_DEPLOYMENT_TARGET = 10.0;
				VERSIONING_SYSTEM = "apple-generic";
				VERSION_INFO_PREFIX = "";
				WATCHOS_DEPLOYMENT_TARGET = 3.0;
			};
			name = Debug;
		};
		35650B031F150DC500B5C158 /* Release */ = {
			isa = XCBuildConfiguration;
			buildSettings = {
				ALWAYS_SEARCH_USER_PATHS = NO;
				APPLICATION_EXTENSION_API_ONLY = YES;
				BUILD_LIBRARY_FOR_DISTRIBUTION = YES;
				CLANG_ANALYZER_NONNULL = YES;
				CLANG_ANALYZER_NUMBER_OBJECT_CONVERSION = YES_AGGRESSIVE;
				CLANG_CXX_LANGUAGE_STANDARD = "gnu++14";
				CLANG_CXX_LIBRARY = "libc++";
				CLANG_ENABLE_MODULES = YES;
				CLANG_ENABLE_OBJC_ARC = YES;
				CLANG_WARN_BLOCK_CAPTURE_AUTORELEASING = YES;
				CLANG_WARN_BOOL_CONVERSION = YES;
				CLANG_WARN_COMMA = YES;
				CLANG_WARN_CONSTANT_CONVERSION = YES;
				CLANG_WARN_DEPRECATED_OBJC_IMPLEMENTATIONS = YES;
				CLANG_WARN_DIRECT_OBJC_ISA_USAGE = YES_ERROR;
				CLANG_WARN_DOCUMENTATION_COMMENTS = YES;
				CLANG_WARN_EMPTY_BODY = YES;
				CLANG_WARN_ENUM_CONVERSION = YES;
				CLANG_WARN_INFINITE_RECURSION = YES;
				CLANG_WARN_INT_CONVERSION = YES;
				CLANG_WARN_NON_LITERAL_NULL_CONVERSION = YES;
				CLANG_WARN_OBJC_IMPLICIT_RETAIN_SELF = YES;
				CLANG_WARN_OBJC_LITERAL_CONVERSION = YES;
				CLANG_WARN_OBJC_ROOT_CLASS = YES_ERROR;
				CLANG_WARN_RANGE_LOOP_ANALYSIS = YES;
				CLANG_WARN_STRICT_PROTOTYPES = YES;
				CLANG_WARN_SUSPICIOUS_MOVE = YES;
				CLANG_WARN_UNGUARDED_AVAILABILITY = YES_AGGRESSIVE;
				CLANG_WARN_UNREACHABLE_CODE = YES;
				CLANG_WARN__DUPLICATE_METHOD_MATCH = YES;
				CODE_SIGN_IDENTITY = "iPhone Developer";
				COPY_PHASE_STRIP = NO;
				CURRENT_PROJECT_VERSION = 25;
				DEBUG_INFORMATION_FORMAT = "dwarf-with-dsym";
				ENABLE_NS_ASSERTIONS = NO;
				ENABLE_STRICT_OBJC_MSGSEND = YES;
				GCC_C_LANGUAGE_STANDARD = gnu11;
				GCC_NO_COMMON_BLOCKS = YES;
				GCC_WARN_64_TO_32_BIT_CONVERSION = YES;
				GCC_WARN_ABOUT_RETURN_TYPE = YES_ERROR;
				GCC_WARN_UNDECLARED_SELECTOR = YES;
				GCC_WARN_UNINITIALIZED_AUTOS = YES_AGGRESSIVE;
				GCC_WARN_UNUSED_FUNCTION = YES;
				GCC_WARN_UNUSED_VARIABLE = YES;
				INFOPLIST_FILE = Sources/Turf/Info.plist;
				IPHONEOS_DEPLOYMENT_TARGET = 10.0;
				MACOSX_DEPLOYMENT_TARGET = 10.12;
				MTL_ENABLE_DEBUG_INFO = NO;
				SUPPORTED_PLATFORMS = "iphonesimulator iphoneos macosx appletvos appletvsimulator watchsimulator watchos";
				SWIFT_OPTIMIZATION_LEVEL = "-Owholemodule";
				SWIFT_SWIFT3_OBJC_INFERENCE = Off;
				SWIFT_VERSION = 5.0;
				TVOS_DEPLOYMENT_TARGET = 10.0;
				VALIDATE_PRODUCT = YES;
				VERSIONING_SYSTEM = "apple-generic";
				VERSION_INFO_PREFIX = "";
				WATCHOS_DEPLOYMENT_TARGET = 3.0;
			};
			name = Release;
		};
		35650B051F150DC500B5C158 /* Debug */ = {
			isa = XCBuildConfiguration;
			buildSettings = {
				CLANG_ENABLE_MODULES = YES;
				CODE_SIGN_IDENTITY = "";
				DEFINES_MODULE = YES;
				DYLIB_COMPATIBILITY_VERSION = 1;
				DYLIB_CURRENT_VERSION = 25;
				DYLIB_INSTALL_NAME_BASE = "@rpath";
				INFOPLIST_FILE = Sources/Turf/Info.plist;
				INSTALL_PATH = "$(LOCAL_LIBRARY_DIR)/Frameworks";
				LD_RUNPATH_SEARCH_PATHS = "$(inherited) @executable_path/Frameworks @loader_path/Frameworks";
				PRODUCT_BUNDLE_IDENTIFIER = com.mapbox.turf;
				PRODUCT_NAME = "$(TARGET_NAME:c99extidentifier)";
				SKIP_INSTALL = YES;
				SWIFT_OPTIMIZATION_LEVEL = "-Onone";
			};
			name = Debug;
		};
		35650B061F150DC500B5C158 /* Release */ = {
			isa = XCBuildConfiguration;
			buildSettings = {
				CLANG_ENABLE_MODULES = YES;
				CODE_SIGN_IDENTITY = "";
				DEFINES_MODULE = YES;
				DYLIB_COMPATIBILITY_VERSION = 1;
				DYLIB_CURRENT_VERSION = 25;
				DYLIB_INSTALL_NAME_BASE = "@rpath";
				INFOPLIST_FILE = Sources/Turf/Info.plist;
				INSTALL_PATH = "$(LOCAL_LIBRARY_DIR)/Frameworks";
				LD_RUNPATH_SEARCH_PATHS = "$(inherited) @executable_path/Frameworks @loader_path/Frameworks";
				PRODUCT_BUNDLE_IDENTIFIER = com.mapbox.turf;
				PRODUCT_NAME = "$(TARGET_NAME:c99extidentifier)";
				SKIP_INSTALL = YES;
			};
			name = Release;
		};
		35650B081F150DC500B5C158 /* Debug */ = {
			isa = XCBuildConfiguration;
			buildSettings = {
				ALWAYS_EMBED_SWIFT_STANDARD_LIBRARIES = YES;
				INFOPLIST_FILE = Tests/TurfTests/Info.plist;
				LD_RUNPATH_SEARCH_PATHS = "$(inherited) @executable_path/Frameworks @loader_path/Frameworks";
				PRODUCT_BUNDLE_IDENTIFIER = com.mapbox.TurfTests;
				PRODUCT_NAME = "$(TARGET_NAME)";
			};
			name = Debug;
		};
		35650B091F150DC500B5C158 /* Release */ = {
			isa = XCBuildConfiguration;
			buildSettings = {
				ALWAYS_EMBED_SWIFT_STANDARD_LIBRARIES = YES;
				INFOPLIST_FILE = Tests/TurfTests/Info.plist;
				LD_RUNPATH_SEARCH_PATHS = "$(inherited) @executable_path/Frameworks @loader_path/Frameworks";
				PRODUCT_BUNDLE_IDENTIFIER = com.mapbox.TurfTests;
				PRODUCT_NAME = "$(TARGET_NAME)";
			};
			name = Release;
		};
/* End XCBuildConfiguration section */

/* Begin XCConfigurationList section */
		35650AEA1F150DC500B5C158 /* Build configuration list for PBXProject "Turf" */ = {
			isa = XCConfigurationList;
			buildConfigurations = (
				35650B021F150DC500B5C158 /* Debug */,
				35650B031F150DC500B5C158 /* Release */,
			);
			defaultConfigurationIsVisible = 0;
			defaultConfigurationName = Release;
		};
		35650B041F150DC500B5C158 /* Build configuration list for PBXNativeTarget "Turf" */ = {
			isa = XCConfigurationList;
			buildConfigurations = (
				35650B051F150DC500B5C158 /* Debug */,
				35650B061F150DC500B5C158 /* Release */,
			);
			defaultConfigurationIsVisible = 0;
			defaultConfigurationName = Release;
		};
		35650B071F150DC500B5C158 /* Build configuration list for PBXNativeTarget "TurfTests" */ = {
			isa = XCConfigurationList;
			buildConfigurations = (
				35650B081F150DC500B5C158 /* Debug */,
				35650B091F150DC500B5C158 /* Release */,
			);
			defaultConfigurationIsVisible = 0;
			defaultConfigurationName = Release;
		};
/* End XCConfigurationList section */
	};
	rootObject = 35650AE71F150DC500B5C158 /* Project object */;
}<|MERGE_RESOLUTION|>--- conflicted
+++ resolved
@@ -272,45 +272,6 @@
 /* End PBXHeadersBuildPhase section */
 
 /* Begin PBXNativeTarget section */
-<<<<<<< HEAD
-=======
-		353E9B061F3E093A007CFA23 /* TurfMac */ = {
-			isa = PBXNativeTarget;
-			buildConfigurationList = 353E9B181F3E093A007CFA23 /* Build configuration list for PBXNativeTarget "TurfMac" */;
-			buildPhases = (
-				353E9B041F3E093A007CFA23 /* Headers */,
-				353E9B021F3E093A007CFA23 /* Sources */,
-				353E9B031F3E093A007CFA23 /* Frameworks */,
-				353E9B051F3E093A007CFA23 /* Resources */,
-			);
-			buildRules = (
-			);
-			dependencies = (
-			);
-			name = TurfMac;
-			productName = TurfMac;
-			productReference = 353E9B071F3E093A007CFA23 /* Turf.framework */;
-			productType = "com.apple.product-type.framework";
-		};
-		353E9B0E1F3E093A007CFA23 /* TurfMacTests */ = {
-			isa = PBXNativeTarget;
-			buildConfigurationList = 353E9B1B1F3E093A007CFA23 /* Build configuration list for PBXNativeTarget "TurfMacTests" */;
-			buildPhases = (
-				353E9B0B1F3E093A007CFA23 /* Sources */,
-				353E9B0C1F3E093A007CFA23 /* Frameworks */,
-				353E9B0D1F3E093A007CFA23 /* Resources */,
-			);
-			buildRules = (
-			);
-			dependencies = (
-				353E9B121F3E093A007CFA23 /* PBXTargetDependency */,
-			);
-			name = TurfMacTests;
-			productName = TurfMacTests;
-			productReference = 353E9B0F1F3E093A007CFA23 /* TurfTests.xctest */;
-			productType = "com.apple.product-type.bundle.unit-test";
-		};
->>>>>>> 0ba0d3ed
 		35650AEF1F150DC500B5C158 /* Turf */ = {
 			isa = PBXNativeTarget;
 			buildConfigurationList = 35650B041F150DC500B5C158 /* Build configuration list for PBXNativeTarget "Turf" */;
@@ -347,63 +308,6 @@
 			productReference = 35650AF91F150DC500B5C158 /* TurfTests.xctest */;
 			productType = "com.apple.product-type.bundle.unit-test";
 		};
-<<<<<<< HEAD
-=======
-		DA39EB6420101F98004D87F7 /* TurfTV */ = {
-			isa = PBXNativeTarget;
-			buildConfigurationList = DA39EB7A20101F99004D87F7 /* Build configuration list for PBXNativeTarget "TurfTV" */;
-			buildPhases = (
-				DA39EB6220101F98004D87F7 /* Headers */,
-				DA39EB6020101F98004D87F7 /* Sources */,
-				DA39EB6120101F98004D87F7 /* Frameworks */,
-				DA39EB6320101F98004D87F7 /* Resources */,
-			);
-			buildRules = (
-			);
-			dependencies = (
-			);
-			name = TurfTV;
-			productName = TurfWatch;
-			productReference = DA39EB6520101F98004D87F7 /* Turf.framework */;
-			productType = "com.apple.product-type.framework";
-		};
-		DA39EB6C20101F99004D87F7 /* TurfTVTests */ = {
-			isa = PBXNativeTarget;
-			buildConfigurationList = DA39EB7B20101F99004D87F7 /* Build configuration list for PBXNativeTarget "TurfTVTests" */;
-			buildPhases = (
-				DA39EB6920101F99004D87F7 /* Sources */,
-				DA39EB6A20101F99004D87F7 /* Frameworks */,
-				DA39EB6B20101F99004D87F7 /* Resources */,
-			);
-			buildRules = (
-			);
-			dependencies = (
-				DA39EB7020101F99004D87F7 /* PBXTargetDependency */,
-			);
-			name = TurfTVTests;
-			productName = TurfWatchTests;
-			productReference = DA39EB6D20101F99004D87F7 /* TurfTests.xctest */;
-			productType = "com.apple.product-type.bundle.unit-test";
-		};
-		DA94249A2010283900CDB4E6 /* TurfWatch */ = {
-			isa = PBXNativeTarget;
-			buildConfigurationList = DA9424A02010283A00CDB4E6 /* Build configuration list for PBXNativeTarget "TurfWatch" */;
-			buildPhases = (
-				DA9424982010283900CDB4E6 /* Headers */,
-				DA9424962010283900CDB4E6 /* Sources */,
-				DA9424972010283900CDB4E6 /* Frameworks */,
-				DA9424992010283900CDB4E6 /* Resources */,
-			);
-			buildRules = (
-			);
-			dependencies = (
-			);
-			name = TurfWatch;
-			productName = TurfWatch;
-			productReference = DA94249B2010283900CDB4E6 /* Turf.framework */;
-			productType = "com.apple.product-type.framework";
-		};
->>>>>>> 0ba0d3ed
 /* End PBXNativeTarget section */
 
 /* Begin PBXProject section */
